--- conflicted
+++ resolved
@@ -932,11 +932,7 @@
         loop {
             match *self.token {
                 token::MOD_SEP => {
-<<<<<<< HEAD
-                    match self.look_ahead(1u) {
-=======
                     match self.look_ahead(1) {
->>>>>>> 063851ff
                         token::IDENT(*) => {
                             self.bump();
                             ids.push(self.parse_ident());
@@ -3697,10 +3693,6 @@
             items: _,
             foreign_items: foreign_items
         } = self.parse_foreign_items(first_item_attrs, true);
-<<<<<<< HEAD
-=======
-        let _initial_attrs = attrs_remaining;
->>>>>>> 063851ff
         assert!(*self.token == token::RBRACE);
         ast::foreign_mod {
             sort: sort,
