--- conflicted
+++ resolved
@@ -296,14 +296,8 @@
     fn mul(&self, other: &f64) -> f64 { *self * *other }
 }
 #[cfg(notest)]
-<<<<<<< HEAD
-impl Quot<f64,f64> for f64 {
-    #[inline(always)]
-    fn quot(&self, other: &f64) -> f64 { *self / *other }
-=======
 impl Div<f64,f64> for f64 {
     fn div(&self, other: &f64) -> f64 { *self / *other }
->>>>>>> 063851ff
 }
 #[cfg(notest)]
 impl Rem<f64,f64> for f64 {
